--- conflicted
+++ resolved
@@ -23,42 +23,43 @@
            ("node", "Gathers node specific files", "slow", False)]
 
     def setup(self):
-<<<<<<< HEAD
         self.add_copy_specs([
             "/etc/openshift-enterprise-version",
             "/etc/openshift/",
+            "/var/log/openshift/",
             "/etc/dhcp/dhclient-*"
         ])
+
+        self.add_cmd_output("oo-diagnostics")
 
         if self.option_enabled("broker"):
             self.add_copy_specs([
                 "/var/log/activemq",
                 "/var/log/mongodb",
-                "/var/log/openshift",
-                "/var/www/openshift/broker/log",
-                "/var/www/openshift/broker/httpd/logs/",
-                "/var/www/openshift/console/log",
-                "/var/www/openshift/console/httpd/logs",
-                "/var/log/openshift/user_action.log"
+                "/var/log/mcollective-client.log",
+                "/var/log/openshift/broker",
+                "/var/log/openshift/console"
             ])
 
             self.add_cmd_outputs([
-                "oo-accpet-broker -v",
+                "oo-accept-broker -v",
                 "oo-admin-chk -v",
                 "mco ping",
+                "oo-mco ping",
                 "gem list --local"
+                "scl enable ruby193 'gem list --local'"
             ])
             runat = '/var/www/openshift/broker/'
-            self.add_cmd_output("bundle --local", runat)
+            self.add_cmd_output("scl enable ruby193 'bundle --local'", runat)
                                         
-
         if self.option_enabled("node"):
             self.add_copy_specs([
-                "/var/log/openshift/node",
-                "/cgroup/all/openshift",
+                "/var/log/openshift/node/",
+                "/cgroup/*/openshift",
                 "/var/log/mcollective.log",
+                "/opt/rh/ruby193/root/etc/mcollective/"
                 "/var/log/openshift-gears-async-start.log",
-                "/var/log/httpd/error_log"
+                "/var/log/httpd/"
             ])
 
             self.add_cmd_outputs([
@@ -66,57 +67,22 @@
                 "oo-admin-ctl-gears list",
                 "ls -l /var/lib/openshift"
             ])
-=======
-	    self.add_copy_specs(["/etc/openshift-enterprise-version",
-		    "/etc/openshift/",
-                    "/var/log/openshift/",
-		    "/etc/dhcp/dhclient-*"])
-
-            self.add_cmd_output("oo-diagnostics")
-
-	    if self.option_enabled("broker"):
-		    self.add_copy_specs(["/var/log/activemq/",
-				    "/var/log/mongodb/",
-        			    "/var/log/mcollective-client.log",
-				    "/var/log/openshift/broker/",
-				    "/var/log/openshift/console/"])
-
-		    self.add_cmd_output("oo-accept-broker -v")
-		    self.add_cmd_output("oo-admin-chk -v")
-		    self.add_cmd_output("mco ping")
-		    self.add_cmd_output("oo-mco ping")
-		    self.add_cmd_output("gem list --local")
-		    self.add_cmd_output("scl enable ruby193 'gem list --local'")
-		    #self.add_cmd_output("cd /var/www/openshift/broker/ && scl enable ruby193 'bundle --local'")
-
-	    if self.option_enabled("node"):
-		    self.add_copy_specs(["/var/log/openshift/node/",
-        			    "/cgroup/*/openshift/",
-        			    "/var/log/mcollective.log",
-        			    "/opt/rh/ruby193/root/etc/mcollective/",
-        			    "/var/log/openshift-gears-async-start.log",
-        			    "/var/log/httpd/"])
-
-		    self.add_cmd_output("oo-accept-node -v")
-		    self.add_cmd_output("oo-admin-ctl-gears list")
-		    self.add_cmd_output("ls -l /var/lib/openshift/")
->>>>>>> fdfce538
 
     def postproc(self):
         self.do_file_sub('/etc/openshift/broker.conf',
-                r"(MONGO_PASSWORD=)(.*)",
-                r"\1*******")
+                        r"(MONGO_PASSWORD=)(.*)",
+                        r"\1*******")
 
         self.do_file_sub('/etc/openshift/broker.conf',
-                r"(SESSION_SECRET=)(.*)",
-                r"\1*******")
+                        r"(SESSION_SECRET=)(.*)",
+                        r"\1*******")
 
         self.do_file_sub('/etc/openshift/console.conf',
-                r"(SESSION_SECRET=)(.*)",
-                r"\1*******")
+                        r"(SESSION_SECRET=)(.*)",
+                        r"\1*******")
 
         self.do_file_sub('/etc/openshift/htpasswd',
-                r"(.*:)(.*)",
-                r"\1********")
+                        r"(.*:)(.*)",
+                        r"\1********")
 
 # vim: et ts=4 sw=4