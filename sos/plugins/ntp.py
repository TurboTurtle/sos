### This program is free software; you can redistribute it and/or modify
## it under the terms of the GNU General Public License as published by
## the Free Software Foundation; either version 2 of the License, or
## (at your option) any later version.

## This program is distributed in the hope that it will be useful,
## but WITHOUT ANY WARRANTY; without even the implied warranty of
## MERCHANTABILITY or FITNESS FOR A PARTICULAR PURPOSE.  See the
## GNU General Public License for more details.

## You should have received a copy of the GNU General Public License
## along with this program; if not, write to the Free Software
## Foundation, Inc., 675 Mass Ave, Cambridge, MA 02139, USA.

from sos.plugins import Plugin, RedHatPlugin, DebianPlugin, UbuntuPlugin

class Ntp(Plugin):
    """NTP related information
    """

    plugin_name = "ntp"

    packages = ('ntp',)

    def setup(self):
<<<<<<< HEAD
        self.add_cmd_output("ntpstat")
        self.add_cmd_output("ntptime")
=======
        self.add_cmd_output("/usr/sbin/ntptime")

class RedHatNtp(Ntp, RedHatPlugin):
    """NTP related information for RedHat based distributions
    """

    def setup(self):
        super(RedHatNtp, self).setup()
        self.add_cmd_output("/usr/bin/ntpstat")

class DebianNtp(Ntp, DebianPlugin, UbuntuPlugin):
    """NTP related information for Debian based distributions
    """

    def setup(self):
        super(DebianNtp, self).setup()
        self.add_copy_spec('/etc/default/ntp')

>>>>>>> abb7c298
<|MERGE_RESOLUTION|>--- conflicted
+++ resolved
@@ -23,11 +23,9 @@
     packages = ('ntp',)
 
     def setup(self):
-<<<<<<< HEAD
-        self.add_cmd_output("ntpstat")
+        self.add_copy_spec("/etc/ntp.conf")
         self.add_cmd_output("ntptime")
-=======
-        self.add_cmd_output("/usr/sbin/ntptime")
+
 
 class RedHatNtp(Ntp, RedHatPlugin):
     """NTP related information for RedHat based distributions
@@ -35,7 +33,9 @@
 
     def setup(self):
         super(RedHatNtp, self).setup()
-        self.add_cmd_output("/usr/bin/ntpstat")
+        self.add_copy_spec("/etc/sysconfig/ntpd")
+        self.add_cmd_output("ntpstat")
+
 
 class DebianNtp(Ntp, DebianPlugin, UbuntuPlugin):
     """NTP related information for Debian based distributions
@@ -44,5 +44,3 @@
     def setup(self):
         super(DebianNtp, self).setup()
         self.add_copy_spec('/etc/default/ntp')
-
->>>>>>> abb7c298
