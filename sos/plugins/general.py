--- conflicted
+++ resolved
@@ -119,9 +119,4 @@
 	    "/var/log/installer",
 	    "/var/log/unattended-upgrades",
 	    "/var/log/upstart"
-<<<<<<< HEAD
         ])
-        self.add_cmd_output("ufw app list",root_symlink="ufw")
-=======
-        ])
->>>>>>> abb7c298
